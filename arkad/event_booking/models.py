import uuid
from datetime import timedelta, datetime

from celery.result import AsyncResult  # type: ignore[import-untyped]
from django.core.exceptions import ValidationError
from django.db import models
<<<<<<< HEAD
from django.db.models import Q, UniqueConstraint, CheckConstraint, QuerySet
=======
from django.db.models import Q, CheckConstraint
>>>>>>> ca4cb804
from django.utils import timezone

from arkad.defaults import DEFAULT_VISIBLE_TIME_EVENT, DEFAULT_RELEASE_TIME_EVENT
from companies.models import Company
from event_booking.schemas import EventUserStatus
from user_models.models import User


EVENT_TYPES: dict[str, str] = {"ce": "Company event", "lu": "Lunch", "ba": "Banquet"}


class Ticket(models.Model):
    user = models.ForeignKey(User, on_delete=models.CASCADE)
    uuid = models.UUIDField(primary_key=True, default=uuid.uuid4, editable=False)
    event = models.ForeignKey("Event", on_delete=models.CASCADE, related_name="tickets")
    used = models.BooleanField(default=False)

<<<<<<< HEAD
    task_id_notify_event_tomorrow = models.CharField(
        default=None, null=True, blank=True
    )
    task_id_notify_event_in_one_hour = models.CharField(
        default=None, null=True, blank=True
    )

    class Meta:
        constraints = [
            UniqueConstraint(name="one_ticket_per_user_event", fields=("user", "event"))
        ]

=======
>>>>>>> ca4cb804
    def __str__(self) -> str:
        return f"{self.user}'s ticket to {self.event}"

    def status(self) -> EventUserStatus:
        return EventUserStatus.TICKET_USED if self.used else EventUserStatus.BOOKED

    def save(self, *args, **kwargs) -> None:  # type: ignore
        # Override the save method of the model
        # Schedule a notification task
        self._remove_notifications()
        self._schedule_notifications()
        super().save(*args, **kwargs)

    def delete(self, *args, **kwargs) -> tuple[int, dict[str, int]]:  # type: ignore
        self._remove_notifications()
        return super().delete(*args, **kwargs)

    def _schedule_notifications(self) -> None:
        from notifications import tasks

        # (Du har anmält dig till) YYY (som är) med XXX är imorgon
        task_notify_event_tmrw = tasks.notify_event_tmrw.apply_async(
            args=[self.user.id, self.event.id],
            eta=self.event.start_time - timedelta(hours=24),
        )
        self.task_id_notify_event_tomorrow = task_notify_event_tmrw.id

        # (Du har anmält dig till) YYY (som är) med XXX är om en timme
        task_notify_event_one_hour = tasks.notify_event_one_hour.apply_async(
            args=[self.user.id, self.event.id],
            eta=self.event.start_time - timedelta(hours=1),
        )
        self.task_id_notify_event_in_one_hour = task_notify_event_one_hour.id

    def _remove_notifications(self) -> None:
        if self.task_id_notify_event_tomorrow:
            AsyncResult(self.task_id_notify_event_tomorrow).revoke()
            self.task_id_notify_event_tomorrow = None

        if self.task_id_notify_event_tomorrow:
            AsyncResult(self.task_id_notify_event_tomorrow).revoke()
            self.notify_event_one_day_id = None


class Event(models.Model):
    name = models.CharField(max_length=100)
    description = models.TextField(default="")

    type = models.CharField(choices=EVENT_TYPES, max_length=2)  # type: ignore[arg-type]
    location = models.CharField(max_length=300, null=True)
    language = models.CharField(max_length=100, default="Swedish")

    company = models.ForeignKey(Company, on_delete=models.CASCADE, null=True)

    visible_time = models.DateTimeField(
        null=False,
        default=DEFAULT_VISIBLE_TIME_EVENT,
        verbose_name="The time the event becomes visible",
    )
    release_time = models.DateTimeField(
        null=True,
        default=DEFAULT_RELEASE_TIME_EVENT,
        verbose_name="The time the event is released",
    )

    start_time = models.DateTimeField(null=False)
    end_time = models.DateTimeField(null=False)

    number_booked = models.IntegerField(
        default=0, null=False, editable=False
    )  # Counter for booked tickets
    capacity = models.IntegerField(null=False)

    task_id_notify_registration_opening = models.CharField(
        default=None, null=True, blank=True
    )

    class Meta:
        constraints = [
            CheckConstraint(
                check=Q(number_booked__lte=models.F("capacity")),
                name="capacity_not_exceeded",
            )
        ]

    def clean(self) -> None:
        if self.end_time <= self.start_time:
            raise ValidationError("End time must be after start time.")
        return super().clean()

    @staticmethod
    def booking_change_deadline_delta() -> timedelta:
        """Returns the timedelta before the event start time when unbooking is no longer allowed."""
        return timedelta(weeks=1)

    @property
    def booking_freezes_at(self) -> datetime:
        """Returns the time when booking/unbooking is no longer allowed."""
        return self.start_time - self.booking_change_deadline_delta()

    def booking_change_allowed(self) -> bool:
        """Unbooking is only allowed if there is longer than 1 week until the event starts."""
        return timezone.now() < self.booking_freezes_at

    def __str__(self) -> str:
        return f"{self.name}'s event {self.start_time} to {self.end_time}"

    @staticmethod
    def available_filter() -> Q:
        return Q(
            start_time__gte=timezone.now(),
        )

    @classmethod
    def available_events(cls) -> QuerySet["Event"]:
        return cls.objects.filter(cls.available_filter()).all()

    def save(self, *args, **kwargs) -> None:  # type: ignore
        # Override the save method of the model
        # Schedule a notification task
        self._remove_notifications()
        self._schedule_notifications()
        super().save(*args, **kwargs)

    def delete(self, *args, **kwargs) -> tuple[int, dict[str, int]]:  # type: ignore
        self._remove_notifications()
        return super().delete(*args, **kwargs)

    def _schedule_notifications(self) -> None:
        from notifications import tasks

        # Anmälan för företagsbesök/lunchföreläsning med XXX har öppnat
        task_notify_registration_open = tasks.notify_event_reg_open.apply_async(
            args=[self.id], eta=self.release_time
        )
        self.task_id_notify_registration_opening = task_notify_registration_open.id

    def _remove_notifications(self) -> None:
        if self.task_id_notify_registration_opening:
            AsyncResult(self.task_id_notify_registration_opening).revoke()
            self.task_id_notify_registration_opening = None<|MERGE_RESOLUTION|>--- conflicted
+++ resolved
@@ -4,18 +4,13 @@
 from celery.result import AsyncResult  # type: ignore[import-untyped]
 from django.core.exceptions import ValidationError
 from django.db import models
-<<<<<<< HEAD
-from django.db.models import Q, UniqueConstraint, CheckConstraint, QuerySet
-=======
-from django.db.models import Q, CheckConstraint
->>>>>>> ca4cb804
+from django.db.models import Q, CheckConstraint, QuerySet
 from django.utils import timezone
 
 from arkad.defaults import DEFAULT_VISIBLE_TIME_EVENT, DEFAULT_RELEASE_TIME_EVENT
 from companies.models import Company
 from event_booking.schemas import EventUserStatus
 from user_models.models import User
-
 
 EVENT_TYPES: dict[str, str] = {"ce": "Company event", "lu": "Lunch", "ba": "Banquet"}
 
@@ -26,7 +21,6 @@
     event = models.ForeignKey("Event", on_delete=models.CASCADE, related_name="tickets")
     used = models.BooleanField(default=False)
 
-<<<<<<< HEAD
     task_id_notify_event_tomorrow = models.CharField(
         default=None, null=True, blank=True
     )
@@ -34,13 +28,6 @@
         default=None, null=True, blank=True
     )
 
-    class Meta:
-        constraints = [
-            UniqueConstraint(name="one_ticket_per_user_event", fields=("user", "event"))
-        ]
-
-=======
->>>>>>> ca4cb804
     def __str__(self) -> str:
         return f"{self.user}'s ticket to {self.event}"
 
@@ -148,16 +135,6 @@
     def __str__(self) -> str:
         return f"{self.name}'s event {self.start_time} to {self.end_time}"
 
-    @staticmethod
-    def available_filter() -> Q:
-        return Q(
-            start_time__gte=timezone.now(),
-        )
-
-    @classmethod
-    def available_events(cls) -> QuerySet["Event"]:
-        return cls.objects.filter(cls.available_filter()).all()
-
     def save(self, *args, **kwargs) -> None:  # type: ignore
         # Override the save method of the model
         # Schedule a notification task
