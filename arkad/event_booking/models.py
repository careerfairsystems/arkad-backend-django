import uuid
from datetime import timedelta

from celery.result import AsyncResult
from django.core.exceptions import ValidationError
from django.db import models
from django.db.models import Q, QuerySet, UniqueConstraint, CheckConstraint
from django.utils import timezone

from companies.models import Company
from event_booking.schemas import EventUserStatus
from user_models.models import User


EVENT_TYPES: dict[str, str] = {"ce": "Company event", "lu": "Lunch", "ba": "Banquet"}


class Ticket(models.Model):
    user = models.ForeignKey(User, on_delete=models.CASCADE)
    uuid = models.UUIDField(primary_key=True, default=uuid.uuid4, editable=False)
    event = models.ForeignKey("Event", on_delete=models.CASCADE, related_name="tickets")
    used = models.BooleanField(default=False)

    # Notification ID so it can be revoked later
<<<<<<< HEAD
    notify_event_tmrw_id = models.CharField(default=None, null=True)
    notify_event_one_hour_id = models.CharField(default=None, null=True)
=======
    notify_event_tmrw_id = models.CharField(null=True)
    notify_event_one_hour_id = models.CharField(null= True) 
>>>>>>> 1d369fa4

    class Meta:
        constraints = [
            UniqueConstraint(name="one_ticket_per_user_event", fields=("user", "event"))
        ]

    def __str__(self) -> str:
        return f"{self.user}'s ticket to {self.event}"

    def status(self) -> EventUserStatus:
        return EventUserStatus.TICKET_USED if self.used else EventUserStatus.BOOKED

    def save(self, *args, **kwargs):
        # Override the save method of the model
        # Schedule a notification task
        self._remove_notifications()
        self._schedule_notifications()
        super().save(*args, **kwargs)

    def delete(self, *args, **kwargs):
        self._remove_notifications()
        return super().delete(*args, **kwargs)

    def _schedule_notifications(self):
        from notifications import tasks
        #(Du har anmält dig till) YYY (som är) med XXX är imorgon
        task_notify_event_tmrw = tasks.notify_event_tmrw.apply_async(
            args=[self.user, self.event],
            eta=self.event.start_time - timedelta(hours=24)
        )
        self.notify_event_tmrw_id = task_notify_event_tmrw.id

        #(Du har anmält dig till) YYY (som är) med XXX är om en timme
        task_notify_event_one_hour = tasks.notify_event_one_hour.apply_async(
            args=[self.user, self.event],
            eta=self.event.start_time - timedelta(hours=1)
        )
        self.notify_event_one_hour_id = task_notify_event_one_hour.id
    
    def _remove_notifications(self):
        if self.notify_event_tmrw_id:
            AsyncResult(self.notify_event_tmrw_id).revoke()
            self.notify_event_tmrw_id = None
 
        if self.notify_event_tmrw_id:
            AsyncResult(self.notify_event_tmrw_id).revoke()
            self.notify_event_one_day_id = None


class Event(models.Model):
    name = models.CharField(max_length=100)
    description = models.TextField(default="")

    type = models.CharField(choices=EVENT_TYPES, max_length=2)  # type: ignore[arg-type]
    location = models.CharField(max_length=300, null=True)
    language = models.CharField(max_length=100, default="Swedish")

    company = models.ForeignKey(Company, on_delete=models.CASCADE, null=False)

    release_time = models.DateTimeField(
        null=True, default=None, verbose_name="The time the event is released"
    )

    start_time = models.DateTimeField(null=False)
    end_time = models.DateTimeField(null=False)

    number_booked = models.IntegerField(
        default=0, null=False
    )  # Counter for booked tickets
    capacity = models.IntegerField(null=False)

    notify_registration_open_id = models.CharField(default=None, null=True)

    class Meta:
        constraints = [
            CheckConstraint(
                check=Q(number_booked__lte=models.F("capacity")),
                name="capacity_not_exceeded",
            )
        ]

    def clean(self) -> None:
        if self.end_time <= self.start_time:
            raise ValidationError("End time must be after start time.")
        return super().clean()

    def __str__(self) -> str:
        return f"{self.name}'s event {self.start_time} to {self.end_time}"

    @staticmethod
    def available_filter() -> Q:
        return Q(
            start_time__gte=timezone.now(),
        )

    @classmethod
    def available_events(cls) -> QuerySet["Event"]:
        return cls.objects.filter(cls.available_filter()).all()

    def save(self, *args, **kwargs):
        # Override the save method of the model
        # Schedule a notification task
        self._remove_notifications()
        self._schedule_notifications()
        super().save(*args, **kwargs)

    def delete(self, *args, **kwargs):
        self._remove_notifications()
        return super().delete(*args, **kwargs)

    def _schedule_notifications(self):
        from notifications import tasks
        #Anmälan för företagsbesök/lunchföreläsning med XXX har öppnat
        task_notify_registration_open = tasks.notify_event_reg_open.apply_async(
            args=[self],
            eta=self.release_time
        )
        self.notify_registration_open_id = task_notify_registration_open.id

    def _remove_notifications(self):
        if self.notify_registration_open_id:
            AsyncResult(self.notify_registration_open_id).revoke()
            self.notify_registration_open_id = None
<|MERGE_RESOLUTION|>--- conflicted
+++ resolved
@@ -21,14 +21,8 @@
     event = models.ForeignKey("Event", on_delete=models.CASCADE, related_name="tickets")
     used = models.BooleanField(default=False)
 
-    # Notification ID so it can be revoked later
-<<<<<<< HEAD
     notify_event_tmrw_id = models.CharField(default=None, null=True)
     notify_event_one_hour_id = models.CharField(default=None, null=True)
-=======
-    notify_event_tmrw_id = models.CharField(null=True)
-    notify_event_one_hour_id = models.CharField(null= True) 
->>>>>>> 1d369fa4
 
     class Meta:
         constraints = [
