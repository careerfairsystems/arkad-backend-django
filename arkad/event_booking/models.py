import uuid
from datetime import timedelta, datetime
from typing import Any, Type

from celery.result import AsyncResult  # type: ignore[import-untyped]
from django.core.exceptions import ValidationError
from django.db import models
from django.db.models import Q, CheckConstraint
<<<<<<< HEAD
from django.db.models.signals import post_save
from django.dispatch import receiver
=======
>>>>>>> ab39987b
from django.utils import timezone

from arkad.defaults import DEFAULT_VISIBLE_TIME_EVENT, DEFAULT_RELEASE_TIME_EVENT
from companies.models import Company
from event_booking.schemas import EventUserStatus
from user_models.models import User

EVENT_TYPES: dict[str, str] = {"ce": "Company event", "lu": "Lunch", "ba": "Banquet"}


class Ticket(models.Model):
    user = models.ForeignKey(User, on_delete=models.CASCADE)
    uuid = models.UUIDField(primary_key=True, default=uuid.uuid4, editable=False)
    event = models.ForeignKey("Event", on_delete=models.CASCADE, related_name="tickets")
    used = models.BooleanField(default=False)

<<<<<<< HEAD
    task_id_notify_event_tomorrow = models.CharField(
        default=None, null=True, blank=True, editable=False
    )
    task_id_notify_event_in_one_hour = models.CharField(
        default=None, null=True, blank=True, editable=False
    )
    task_id_notify_registration_closes_tomorrow = models.CharField(
        default=None, null=True, blank=True, editable=False
    )

=======
>>>>>>> ab39987b
    def __str__(self) -> str:
        return f"{self.user}'s ticket to {self.event}"

    def status(self) -> EventUserStatus:
        return EventUserStatus.TICKET_USED if self.used else EventUserStatus.BOOKED

    def schedule_notifications(self, start_time: datetime) -> None:
        """Schedule notifications for this ticket."""
        from notifications import tasks

        # (Du har anmält dig till) YYY (som är) med XXX är imorgon
        eta1 = start_time - timedelta(hours=24)
        if eta1 > timezone.now():
            task_notify_event_tmrw = tasks.notify_event_tomorrow.apply_async(
                args=[self.uuid],
                eta=eta1,
            )
            self.task_id_notify_event_tomorrow = task_notify_event_tmrw.id
        else:
            self.task_id_notify_event_tomorrow = None

        eta2 = start_time - timedelta(hours=1)
        if eta2 > timezone.now():
            # (Du har anmält dig till) YYY (som är) med XXX är om en timme
            task_notify_event_one_hour = tasks.notify_event_one_hour.apply_async(
                args=[
                    self.uuid,
                ],
                eta=eta2,
            )
            self.task_id_notify_event_in_one_hour = task_notify_event_one_hour.id
        else:
            self.task_id_notify_event_in_one_hour = None
        # Anmälan för YYY med XXX stänger imorgon
        booking_freezes_at = self.event.booking_freezes_at
        eta3 = booking_freezes_at - timedelta(days=1)
        if eta3 > timezone.now():
            task_notify_registration_closes = (
                tasks.notify_event_registration_closes_tomorrow.apply_async(
                    args=[self.event.id],
                    eta=eta3,
                )
            )
            self.task_id_notify_registration_closes_tomorrow = (
                task_notify_registration_closes.id
            )
        else:
            self.task_id_notify_registration_closes_tomorrow = None

    def remove_notifications(self) -> None:
        """Remove scheduled notifications for this ticket."""
        if self.task_id_notify_event_tomorrow:
            AsyncResult(self.task_id_notify_event_tomorrow).revoke()
            self.task_id_notify_event_tomorrow = None

        if self.task_id_notify_event_in_one_hour:
            AsyncResult(self.task_id_notify_event_in_one_hour).revoke()
            self.task_id_notify_event_in_one_hour = None

        if self.task_id_notify_registration_closes_tomorrow:
            AsyncResult(self.task_id_notify_registration_closes_tomorrow).revoke()
            self.task_id_notify_registration_closes_tomorrow = None

    def delete(self, *args, **kwargs) -> tuple[int, dict[str, int]]:  # type: ignore
        self.remove_notifications()
        return super().delete(*args, **kwargs)


@receiver(post_save, sender=Ticket)
def schedule_ticket_notifications(
    sender: Type[Ticket], instance: Ticket, created: bool, **kwargs: Any
) -> None:
    if created:
        instance.schedule_notifications(instance.event.start_time)
        instance.save(
            update_fields=[
                "task_id_notify_event_tomorrow",
                "task_id_notify_event_in_one_hour",
                "task_id_notify_registration_closes_tomorrow",
            ]
        )


class Event(models.Model):
    name = models.CharField(max_length=100)
    description = models.TextField(default="")

    type = models.CharField(choices=EVENT_TYPES, max_length=2)  # type: ignore[arg-type]
    location = models.CharField(max_length=300, null=True)
    language = models.CharField(max_length=100, default="Swedish")

    company = models.ForeignKey(Company, on_delete=models.CASCADE, null=True)

    visible_time = models.DateTimeField(
        null=False,
        default=DEFAULT_VISIBLE_TIME_EVENT,
        verbose_name="The time the event becomes visible",
    )
    release_time = models.DateTimeField(
        null=True,
        default=DEFAULT_RELEASE_TIME_EVENT,
        verbose_name="The time the event is released",
    )

    start_time = models.DateTimeField(null=False)
    end_time = models.DateTimeField(null=False)

    number_booked = models.IntegerField(
        default=0, null=False, editable=False
    )  # Counter for booked tickets
    capacity = models.IntegerField(null=False)

    task_id_notify_registration_opening = models.CharField(
        default=None, null=True, blank=True, editable=False
    )
    task_id_notify_registration_closing = models.CharField(
        default=None, null=True, blank=True, editable=False
    )

    send_notifications_for_event = models.BooleanField(
        default=True,
        help_text="If false, no notifications will be sent for this event.",
    )

    class Meta:
        constraints = [
            CheckConstraint(
                check=Q(number_booked__lte=models.F("capacity")),
                name="capacity_not_exceeded",
            )
        ]

    def clean(self) -> None:
        if self.end_time <= self.start_time:
            raise ValidationError("End time must be after start time.")
        return super().clean()

    @staticmethod
    def booking_change_deadline_delta() -> timedelta:
        """Returns the timedelta before the event start time when unbooking is no longer allowed."""
        return timedelta(weeks=1)

    @property
    def booking_freezes_at(self) -> datetime:
        """Returns the time when booking/unbooking is no longer allowed."""
        return self.start_time - self.booking_change_deadline_delta()

    def booking_change_allowed(self) -> bool:
        """Unbooking is only allowed if there is longer than 1 week until the event starts."""
        return timezone.now() < self.booking_freezes_at

    def __str__(self) -> str:
        return f"{self.name}'s event {self.start_time} to {self.end_time}"

    def delete(self, *args, **kwargs) -> tuple[int, dict[str, int]]:  # type: ignore
        self._remove_notifications()
        return super().delete(*args, **kwargs)

    def _schedule_notifications(self) -> None:
        from notifications import tasks

        # Anmälan för företagsbesök/lunchföreläsning med XXX har öppnat
        if self.release_time and self.release_time > timezone.now():
            task_notify_registration_open = (
                tasks.notify_event_registration_open.apply_async(
                    args=[self.id], eta=self.release_time
                )
            )
            self.task_id_notify_registration_opening = task_notify_registration_open.id

    def _remove_notifications(self) -> None:
        if self.task_id_notify_registration_opening:
            AsyncResult(self.task_id_notify_registration_opening).revoke()
            self.task_id_notify_registration_opening = None

        if self.task_id_notify_registration_closing:
            AsyncResult(self.task_id_notify_registration_closing).revoke()
            self.task_id_notify_registration_closing = None

    def verify_user_has_ticket(self, user_id: int) -> bool:
        return self.tickets.filter(user_id=user_id, used=False).exists()

    def get_event_type_display(self) -> str:
        if self.type == "ce":
            return "Company visit"
        elif self.type == "lu":
            return "Lunch lecture"
        elif self.type == "ba":
            return "Banquet"
        else:
            return "Event"


@receiver(post_save, sender=Event)
def schedule_event_notifications(
    sender: Type[Event], instance: Event, created: bool, **kwargs: Any
) -> None:
    # On update, remove old notifications
    if (
        instance.send_notifications_for_event
        or instance.task_id_notify_registration_opening is not None
        or instance.task_id_notify_registration_closing is not None
    ):
        instance._remove_notifications()
    if instance.send_notifications_for_event:
        instance._schedule_notifications()
        for ticket in instance.tickets.all():
            # Reschedule notifications for all tickets
            ticket.remove_notifications()
            ticket.schedule_notifications(instance.start_time)
            ticket.save(
                update_fields=[
                    "task_id_notify_event_tomorrow",
                    "task_id_notify_event_in_one_hour",
                    "task_id_notify_registration_closes_tomorrow",
                ]
            )<|MERGE_RESOLUTION|>--- conflicted
+++ resolved
@@ -1,16 +1,12 @@
 import uuid
 from datetime import timedelta, datetime
-from typing import Any, Type
 
 from celery.result import AsyncResult  # type: ignore[import-untyped]
 from django.core.exceptions import ValidationError
 from django.db import models
 from django.db.models import Q, CheckConstraint
-<<<<<<< HEAD
 from django.db.models.signals import post_save
 from django.dispatch import receiver
-=======
->>>>>>> ab39987b
 from django.utils import timezone
 
 from arkad.defaults import DEFAULT_VISIBLE_TIME_EVENT, DEFAULT_RELEASE_TIME_EVENT
@@ -27,7 +23,6 @@
     event = models.ForeignKey("Event", on_delete=models.CASCADE, related_name="tickets")
     used = models.BooleanField(default=False)
 
-<<<<<<< HEAD
     task_id_notify_event_tomorrow = models.CharField(
         default=None, null=True, blank=True, editable=False
     )
@@ -38,8 +33,6 @@
         default=None, null=True, blank=True, editable=False
     )
 
-=======
->>>>>>> ab39987b
     def __str__(self) -> str:
         return f"{self.user}'s ticket to {self.event}"
 
