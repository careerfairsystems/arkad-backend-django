"""
URL configuration for arkad project.

The `urlpatterns` list routes URLs to views. For more information please see:
    https://docs.djangoproject.com/en/5.1/topics/http/urls/
Examples:
Function views
    1. Add an import:  from my_app import views
    2. Add a URL to urlpatterns:  path('', views.home, name='home')
Class-based views
    1. Add an import:  from other_app.views import Home
    2. Add a URL to urlpatterns:  path('', Home.as_view(), name='home')
Including another URLconf
    1. Import the include() function: from django.urls import include, path
    2. Add a URL to urlpatterns:  path('blog/', include('blog.urls'))
"""

from django.contrib import admin
from django.urls import include, path
from .api import api
from .settings import DEBUG

urlpatterns = [
    path("admin/", admin.site.urls),
    path("api/", api.urls),
<<<<<<< HEAD
    path("company/", include("company_admin_page.urls")),
]
=======
    path("user/", include("user_models.urls")),
]

if DEBUG:
    urlpatterns.append(
        path("email/", include("email_app.urls")),
    )
>>>>>>> 5e200d54
<|MERGE_RESOLUTION|>--- conflicted
+++ resolved
@@ -23,15 +23,11 @@
 urlpatterns = [
     path("admin/", admin.site.urls),
     path("api/", api.urls),
-<<<<<<< HEAD
     path("company/", include("company_admin_page.urls")),
-]
-=======
     path("user/", include("user_models.urls")),
 ]
 
 if DEBUG:
     urlpatterns.append(
         path("email/", include("email_app.urls")),
-    )
->>>>>>> 5e200d54
+    )