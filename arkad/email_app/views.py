# Create your views here.

<<<<<<< HEAD
def test_view(request): 
    return render(request, 'email_app/sign_up.html', {"reset_link": "www.example.com", "name": "asdas"})
=======
>>>>>>> a1edd0b1

def test_reset(request):
    return render(
        request,
        "email_app/reset.html",
        {"reset_link": "https://example.com/reset", "name": "asdas"},
    )


def test_sign_up(request):
    return render(request, "email_app/sign_up.html", {"digits": [1, 2, 3, 4, 5, 6]})<|MERGE_RESOLUTION|>--- conflicted
+++ resolved
@@ -1,10 +1,5 @@
 # Create your views here.
 
-<<<<<<< HEAD
-def test_view(request): 
-    return render(request, 'email_app/sign_up.html', {"reset_link": "www.example.com", "name": "asdas"})
-=======
->>>>>>> a1edd0b1
 
 def test_reset(request):
     return render(
