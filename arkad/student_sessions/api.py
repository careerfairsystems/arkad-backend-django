--- conflicted
+++ resolved
@@ -24,15 +24,10 @@
 router = Router(tags=["Student Sessions"])
 
 
-<<<<<<< HEAD
-@router.get("/all", response={200: StudentSessionNormalUserListSchema})
+@router.get("/all", response={200: StudentSessionNormalUserListSchema}, auth=None)
 def get_student_sessions(
     request: AuthenticatedRequest, only_available_sessions: bool = False
 ):
-=======
-@router.get("/all", response={200: StudentSessionNormalUserListSchema}, auth=None)
-def get_student_sessions(request: AuthenticatedRequest, only_available_sessions: bool = False):
->>>>>>> 59893505
     """
     Returns a list of available student sessions.
 
