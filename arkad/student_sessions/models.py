from datetime import timedelta
from functools import partial

from django.db import models
from django.db.models import UniqueConstraint
from django.utils import timezone
<<<<<<< HEAD
from celery.result import AsyncResult

=======

from arkad.defaults import (
    STUDENT_SESSIONS_OPEN_UTC,
    STUDENT_SESSIONS_CLOSE_UTC,
    STUDENT_TIMESLOT_BOOKING_CLOSE_UTC,
)
>>>>>>> 3a267ea3
from arkad.utils import unique_file_upload_path
from student_sessions.dynamic_fields import FieldModificationSchema
from user_models.models import User
from companies.models import Company
from django_pydantic_field import SchemaField


class StudentSessionApplication(models.Model):
    student_session = models.ForeignKey(
        "StudentSession", on_delete=models.CASCADE, null=False
    )

    timestamp = models.DateTimeField(default=timezone.now)
    motivation_text = models.TextField(null=True, blank=True)
    user = models.ForeignKey(User, on_delete=models.CASCADE)
    cv = models.FileField(
        "Users cv",
        upload_to=partial(unique_file_upload_path, "application/cv"),
        null=True,
        blank=True,
    )
    status = models.CharField(
        max_length=10,
        choices=[
            ("pending", "Pending"),
            ("accepted", "Accepted"),
            ("rejected", "Rejected"),
        ],
        default="pending",
    )

    class Meta:
        constraints = [
            UniqueConstraint(
                fields=["student_session", "user"],
                name="unique_student_session_motivation",
            )
        ]

    def __str__(self) -> str:
        return f"Application by {self.user} to {self.student_session.company.name}"

    def accept(self) -> None:
        self.status = "accepted"

        self.user.email_user(
            "Application accepted",
            "Your application has been accepted, enter the app and select a timeslot\n "
            "They may run out at any time.\n",
        )
        self.save()

    def deny(self) -> None:
        self.status = "rejected"

        self.user.email_user(
            f"Your application to {self.student_session.company.name} has been rejected",
            "We regret to inform you that your application has been rejected.\n",
        )
        self.save()

    def is_accepted(self) -> bool:
        return self.status == "accepted"

    def is_rejected(self) -> bool:
        return self.status == "rejected"

    def is_pending(self) -> bool:
        return self.status == "pending"


class StudentSessionTimeslot(models.Model):
    selected = models.OneToOneField(
        StudentSessionApplication, on_delete=models.SET_NULL, null=True, blank=True
    )
    student_session = models.ForeignKey(
        "StudentSession",
        on_delete=models.CASCADE,
        null=False,
        related_name="timeslots",
    )

    start_time = models.DateTimeField(null=False)
    duration = models.IntegerField(
        default=30, help_text="Duration of the student session in minutes"
    )

    time_booked = models.DateTimeField(null=True, blank=True)

<<<<<<< HEAD
    notify_tmrw_id = models.CharField(default=None, null=True)
    notify_one_hour_id = models.CharField(default=None, null=True)
=======
    booking_closes_at = models.DateTimeField(
        default=STUDENT_TIMESLOT_BOOKING_CLOSE_UTC,
        null=True,
        help_text="The time the timeslot is no longer bookable",
    )
>>>>>>> 3a267ea3

    class Meta:
        constraints = [
            UniqueConstraint(
                fields=["student_session", "start_time"],
                name="unique_student_session_timeslot",
            )
        ]

    def __str__(self) -> str:
        return f"Timeslot {self.start_time} - {self.duration} minutes"

    def save(self, *args, **kwargs):
        # Override the save method of the model
        # Schedule a notification task
        if self.selected:
            self._remove_notifications()
            self._schedule_notifications()
        super().save(*args, **kwargs)

    def delete(self, *args, **kwargs):
        self._remove_notifications()
        return super().delete(*args, **kwargs)

    def _schedule_notifications(self):
        from notifications import tasks
        #(Du har anmält dig till) YYY (som är) med XXX är imorgon
        task_notify_tmrw = tasks.notify_event_tmrw.apply_async(
            args=[self.selected.user, self.student_session],
            eta=self.start_time - timedelta(hours=24)
        )
        self.notify_tmrw_id = task_notify_tmrw.id

        #(Du har anmält dig till) YYY (som är) med XXX är om en timme
        task_notify_one_hour = tasks.notify_event_one_hour.apply_async(
            args=[self.selected.user, self.student_session],
            eta=self.start_time - timedelta(hours=1)
        )
        self.notify_one_hour_id = task_notify_one_hour.id
    
    def _remove_notifications(self):
        if self.notify_tmrw_id:
            AsyncResult(self.notify_tmrw_id).revoke()
            self.notify_tmrw_id = None
 
        if self.notify_tmrw_id:
            AsyncResult(self.notify_tmrw_id).revoke()
            self.notify_one_day_id = None


class StudentSession(models.Model):
    company = models.OneToOneField(
        Company,
        on_delete=models.CASCADE,
        null=False,
        related_name="company_representative",
    )
    booking_open_time = models.DateTimeField(
        default=STUDENT_SESSIONS_OPEN_UTC,
        verbose_name="The time the student session is released/bookable",
    )

    booking_close_time = models.DateTimeField(
        default=STUDENT_SESSIONS_CLOSE_UTC,
        verbose_name="The time the student session is no longer bookable",
    )
    field_modifications: list[FieldModificationSchema] = SchemaField(
        schema=list[FieldModificationSchema],
        default=FieldModificationSchema.student_session_modifications_default,
    )
    description = models.TextField(
        null=True,
        blank=True,
        help_text="Description of the student session, shown to students when applying",
    )
    disclaimer = models.TextField(
        null=True,
        blank=True,
        help_text="Disclaimer shown to students when applying (example SAAB requiring ONLY swedish citizens)",
    )

    created_at = models.DateTimeField(auto_now_add=True, editable=False)

    def __str__(self) -> str:
        return f"ID {self.id}: {self.company.name}"
<|MERGE_RESOLUTION|>--- conflicted
+++ resolved
@@ -4,17 +4,12 @@
 from django.db import models
 from django.db.models import UniqueConstraint
 from django.utils import timezone
-<<<<<<< HEAD
 from celery.result import AsyncResult
-
-=======
-
 from arkad.defaults import (
     STUDENT_SESSIONS_OPEN_UTC,
     STUDENT_SESSIONS_CLOSE_UTC,
     STUDENT_TIMESLOT_BOOKING_CLOSE_UTC,
 )
->>>>>>> 3a267ea3
 from arkad.utils import unique_file_upload_path
 from student_sessions.dynamic_fields import FieldModificationSchema
 from user_models.models import User
@@ -104,16 +99,13 @@
 
     time_booked = models.DateTimeField(null=True, blank=True)
 
-<<<<<<< HEAD
     notify_tmrw_id = models.CharField(default=None, null=True)
     notify_one_hour_id = models.CharField(default=None, null=True)
-=======
     booking_closes_at = models.DateTimeField(
         default=STUDENT_TIMESLOT_BOOKING_CLOSE_UTC,
         null=True,
         help_text="The time the timeslot is no longer bookable",
     )
->>>>>>> 3a267ea3
 
     class Meta:
         constraints = [
