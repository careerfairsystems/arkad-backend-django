from datetime import timedelta
from functools import partial
from typing import Any

from django.core.exceptions import ValidationError
from django.db import models, transaction
from django.db.models import UniqueConstraint
from django.db.models.signals import m2m_changed
from django.dispatch import receiver
from django.utils import timezone
from celery.result import AsyncResult  # type: ignore[import-untyped]
from arkad.defaults import (
    STUDENT_SESSIONS_OPEN_UTC,
    STUDENT_SESSIONS_CLOSE_UTC,
    STUDENT_TIMESLOT_BOOKING_CLOSE_UTC,
)
from arkad.utils import unique_file_upload_path
from student_sessions.dynamic_fields import FieldModificationSchema
from user_models.models import User
from companies.models import Company
from django_pydantic_field import SchemaField

COMPANY_EVENT_DEFAULT_DURATION: int = 480  # 8 hours in minutes


class ApplicationStatus(models.TextChoices):
    PENDING = "pending", "Pending"
    ACCEPTED = "accepted", "Accepted"
    REJECTED = "rejected", "Rejected"


class SessionType(models.TextChoices):
    REGULAR = "regular", "Regular"
    COMPANY_EVENT = "company_event", "Company Event"


class StudentSessionApplication(models.Model):
    student_session = models.ForeignKey(
        "StudentSession", on_delete=models.CASCADE, null=False
    )

    timestamp = models.DateTimeField(default=timezone.now)
    motivation_text = models.TextField(null=True, blank=True)
    user = models.ForeignKey(User, on_delete=models.CASCADE)
    cv = models.FileField(
        "Users cv",
        upload_to=partial(unique_file_upload_path, "application/cv"),
        null=True,
        blank=True,
    )
    status = models.CharField(
        max_length=10,
        choices=ApplicationStatus.choices,
        default=ApplicationStatus.PENDING,
    )

    class Meta:
        constraints = [
            UniqueConstraint(
                fields=["student_session", "user"],
                name="unique_student_session_motivation",
            )
        ]

    def __str__(self) -> str:
        return f"Application by {self.user} to {self.student_session.company.name}"

    def accept(self) -> None:
        self.status = ApplicationStatus.ACCEPTED

        # For company events, automatically create a timeslot if it doesn't exist
        if self.student_session.session_type == SessionType.COMPANY_EVENT:
            with transaction.atomic():
                timeslot, created = (
                    StudentSessionTimeslot.objects.select_for_update().get_or_create(
                        student_session=self.student_session,
                        start_time=self.student_session.company_event_at,
                        defaults={
                            "duration": COMPANY_EVENT_DEFAULT_DURATION,  # 8 hours in minutes
                        },
                    )
                )
                # Automatically add this application to the timeslot
                timeslot.add_selection(self)
            self.user.email_user(
                "Application accepted",
                f"Your application has been accepted for the company event at {self.student_session.company.name}. ",
            )

        if self.student_session.session_type == SessionType.REGULAR:
            self.user.email_user(
                "Application accepted",
                f"Your application to {self.student_session.company.name} has been accepted, enter the app and select a timeslot\n "
                "They may run out at any time.\n",
            )
        self.save()

    def deny(self) -> None:
        self.status = ApplicationStatus.REJECTED

        self.user.email_user(
            f"Your application to {self.student_session.company.name} has been rejected",
            "We regret to inform you that your application has been rejected.\n",
        )
        self.save()

    def is_accepted(self) -> bool:
        return self.status == ApplicationStatus.ACCEPTED

    def is_rejected(self) -> bool:
        return self.status == ApplicationStatus.REJECTED

    def is_pending(self) -> bool:
        return self.status == ApplicationStatus.PENDING

    @staticmethod
    def get_valid_statuses() -> list[str]:
        return [choice[0] for choice in ApplicationStatus.choices]

    def delete(self, *args: Any, **kwargs: Any) -> tuple[int, dict[str, int]]:
        """Override delete to ensure CV file is removed from filesystem"""
        if self.cv:
            self.cv.delete(save=False)
        return super().delete(*args, **kwargs)


class StudentSessionTimeslot(models.Model):
    selected_applications = models.ManyToManyField(
        StudentSessionApplication,
        related_name="selected_timeslots",
        blank=True,
        help_text="Selected applications for this timeslot - supports multiple for company events",
    )
    student_session = models.ForeignKey(
        "StudentSession",
        on_delete=models.CASCADE,
        null=False,
        related_name="timeslots",
    )

    start_time = models.DateTimeField(null=False)
    duration = models.IntegerField(
        default=30, help_text="Duration of the student session in minutes"
    )

    time_booked = models.DateTimeField(null=True, blank=True)

    booking_closes_at = models.DateTimeField(
        default=STUDENT_TIMESLOT_BOOKING_CLOSE_UTC,
        null=True,
        help_text="The time the timeslot is no longer bookable",
    )

    task_id_notify_timeslot_tomorrow = models.CharField(default=None, null=True)
    task_id_notify_timeslot_in_one_hour = models.CharField(default=None, null=True)

    class Meta:
        constraints = [
            UniqueConstraint(
                fields=["student_session", "start_time"],
                name="unique_student_session_timeslot",
            )
        ]

    def __str__(self) -> str:
        return f"Timeslot {self.start_time} - {self.duration} minutes"

<<<<<<< HEAD
    def save(self, *args, **kwargs) -> None:  # type: ignore
        # Override the save method of the model
        # Schedule a notification task
        if self.selected:
            self._remove_notifications()
            self._schedule_notifications()
        super().save(*args, **kwargs)

    def delete(self, *args, **kwargs) -> tuple[int, dict[str, int]]:  # type: ignore
        self._remove_notifications()
        return super().delete(*args, **kwargs)

    def _schedule_notifications(self) -> None:
        from notifications import tasks

        # (Du har anmält dig till) YYY (som är) med XXX är imorgon
        if self.selected is not None:
            task_notify_tmrw = tasks.notify_event_tmrw.apply_async(
                args=[self.selected.user.id, self.student_session.id],
                eta=self.start_time - timedelta(hours=24),
            )
            self.task_id_notify_timeslot_tomorrow = task_notify_tmrw.id

            # (Du har anmält dig till) YYY (som är) med XXX är om en timme
            task_notify_one_hour = tasks.notify_event_one_hour.apply_async(
                args=[self.selected.user.id, self.student_session.id],
                eta=self.start_time - timedelta(hours=1),
            )
            self.task_id_notify_timeslot_in_one_hour = task_notify_one_hour.id

    def _remove_notifications(self) -> None:
        if self.task_id_notify_timeslot_tomorrow:
            AsyncResult(self.task_id_notify_timeslot_tomorrow).revoke()
            self.task_id_notify_timeslot_tomorrow = None

        if self.task_id_notify_timeslot_tomorrow:
            AsyncResult(self.task_id_notify_timeslot_tomorrow).revoke()
            self.notify_one_day_id = None
=======
    def is_available_for_application(self) -> bool:
        """Check if this timeslot is available for booking."""
        session_type = self.student_session.session_type

        if session_type == SessionType.COMPANY_EVENT:
            # Company events allow multiple selections
            return True
        else:  # regular
            # Regular sessions only allow one selection
            return self.selected_applications.count() == 0

    def add_selection(self, application: StudentSessionApplication) -> None:
        """Add an application selection to this timeslot."""
        self.selected_applications.add(application)

    def remove_selection(self, application: StudentSessionApplication) -> None:
        """Remove an application selection from this timeslot."""
        self.selected_applications.remove(application)

    def get_selected_application(self) -> StudentSessionApplication | None:
        """Get the single selected application for regular sessions."""
        return self.selected_applications.first()
>>>>>>> ca4cb804


class StudentSession(models.Model):
    company = models.OneToOneField(
        Company,
        on_delete=models.CASCADE,
        null=False,
        related_name="company_representative",
    )
    booking_open_time = models.DateTimeField(
        default=STUDENT_SESSIONS_OPEN_UTC,
        verbose_name="The time the student session is released/bookable",
    )

    booking_close_time = models.DateTimeField(
        default=STUDENT_SESSIONS_CLOSE_UTC,
        verbose_name="The time the student session is no longer bookable",
    )
    field_modifications: list[FieldModificationSchema] = SchemaField(
        schema=list[FieldModificationSchema],
        default=FieldModificationSchema.student_session_modifications_default,
    )
    description = models.TextField(
        null=True,
        blank=True,
        help_text="Description of the student session, shown to students when applying",
    )
    location = models.CharField(
        max_length=255,
        null=True,
        blank=True,
        help_text="Location of the student session, shown to students when applying",
    )
    disclaimer = models.TextField(
        null=True,
        blank=True,
        help_text="Disclaimer shown to students when applying (example SAAB requiring ONLY swedish citizens)",
    )
    session_type = models.CharField(
        max_length=20,
        choices=SessionType.choices,
        default=SessionType.REGULAR,
        help_text="The type of the student session",
    )

    created_at = models.DateTimeField(auto_now_add=True, editable=False)

    company_event_at = models.DateTimeField(
        null=True,
        blank=True,
        help_text="The date and time of the company event, if applicable",
    )

    def __str__(self) -> str:
        return f"ID {self.id}: {self.company.name}"

    def clean(self) -> None:
        """
        Custom validation to ensure company_event_at is set if the session_type is COMPANY_EVENT.
        """
        # Check for the specific condition:
        if (
            self.session_type == SessionType.COMPANY_EVENT
            and self.company_event_at is None
        ):
            # Raise a ValidationError if the condition is not met
            raise ValidationError(
                {
                    "company_event_at": (
                        "A COMPANY_EVENT type session must have a defined company event start time."
                    )
                }
            )
        return super().clean()

    def save(self, *args: Any, **kwargs: Any) -> None:
        """
        Calls full clean before saving to ensure constraints are checked.
        """
        self.full_clean()
        return super().save(*args, **kwargs)


@receiver(m2m_changed, sender=StudentSessionTimeslot.selected_applications.through)
def validate_single_selection(
    sender: Any, instance: StudentSessionTimeslot, action: str, **kwargs: Any
) -> None:
    if action in ("post_add", "post_remove", "post_clear"):
        if (
            instance.student_session.session_type == SessionType.REGULAR
            and instance.selected_applications.count() > 1
        ):
            raise ValidationError(
                "Regular sessions can only have one selected application"
            )<|MERGE_RESOLUTION|>--- conflicted
+++ resolved
@@ -165,7 +165,29 @@
     def __str__(self) -> str:
         return f"Timeslot {self.start_time} - {self.duration} minutes"
 
-<<<<<<< HEAD
+    def is_available_for_application(self) -> bool:
+        """Check if this timeslot is available for booking."""
+        session_type = self.student_session.session_type
+
+        if session_type == SessionType.COMPANY_EVENT:
+            # Company events allow multiple selections
+            return True
+        else:  # regular
+            # Regular sessions only allow one selection
+            return self.selected_applications.count() == 0
+
+    def add_selection(self, application: StudentSessionApplication) -> None:
+        """Add an application selection to this timeslot."""
+        self.selected_applications.add(application)
+
+    def remove_selection(self, application: StudentSessionApplication) -> None:
+        """Remove an application selection from this timeslot."""
+        self.selected_applications.remove(application)
+
+    def get_selected_application(self) -> StudentSessionApplication | None:
+        """Get the single selected application for regular sessions."""
+        return self.selected_applications.first()
+
     def save(self, *args, **kwargs) -> None:  # type: ignore
         # Override the save method of the model
         # Schedule a notification task
@@ -204,30 +226,6 @@
         if self.task_id_notify_timeslot_tomorrow:
             AsyncResult(self.task_id_notify_timeslot_tomorrow).revoke()
             self.notify_one_day_id = None
-=======
-    def is_available_for_application(self) -> bool:
-        """Check if this timeslot is available for booking."""
-        session_type = self.student_session.session_type
-
-        if session_type == SessionType.COMPANY_EVENT:
-            # Company events allow multiple selections
-            return True
-        else:  # regular
-            # Regular sessions only allow one selection
-            return self.selected_applications.count() == 0
-
-    def add_selection(self, application: StudentSessionApplication) -> None:
-        """Add an application selection to this timeslot."""
-        self.selected_applications.add(application)
-
-    def remove_selection(self, application: StudentSessionApplication) -> None:
-        """Remove an application selection from this timeslot."""
-        self.selected_applications.remove(application)
-
-    def get_selected_application(self) -> StudentSessionApplication | None:
-        """Get the single selected application for regular sessions."""
-        return self.selected_applications.first()
->>>>>>> ca4cb804
 
 
 class StudentSession(models.Model):
